--- conflicted
+++ resolved
@@ -9,11 +9,10 @@
 
 ## Unreleased
 
-<<<<<<< HEAD
 ### Changed
 
 - Increased the size of the connection pool
-=======
+
 ### Fixed
 
 - Fixed bug with `Beaker.(job|experiment).follow()` where final line was returned.
@@ -21,7 +20,6 @@
 ### Removed
 
 - Removed deprecated `url` option for `DataMount`.
->>>>>>> e74a230d
 
 ## [v1.7.0](https://github.com/allenai/beaker-py/releases/tag/v1.7.0) - 2022-08-30
 
